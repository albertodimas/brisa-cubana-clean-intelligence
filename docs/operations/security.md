--- conflicted
+++ resolved
@@ -147,15 +147,10 @@
 ## ✉️ Enlaces mágicos (portal cliente)
 
 - Los tokens generados por `/api/portal/auth/request` se almacenan con hash SHA-256 y caducan en 15 minutos (configurable vía `MAGIC_LINK_TTL_MINUTES`).
-<<<<<<< HEAD
 - El endpoint `/api/portal/auth/verify` consume el token tras el primer uso y emite dos credenciales:
-  - `portal_token`: JWT con scope `portal-client`, firmado con `JWT_SECRET` y TTL configurable vía `PORTAL_ACCESS_TOKEN_TTL_SECONDS`.
-  - `portal_refresh_token`: token aleatorio almacenado como hash en la tabla `PortalSession`; su vigencia depende de `PORTAL_REFRESH_TOKEN_TTL_DAYS` y se rota en cada refresh/logout.
+  - `portal_token`: JWT con scope `portal-client`, firmado con `JWT_SECRET` y TTL configurable vía `PORTAL_ACCESS_TOKEN_TTL_SECONDS` (default 1 hora).
+  - `portal_refresh_token`: token aleatorio almacenado como hash en la tabla `PortalSession`; su vigencia depende de `PORTAL_REFRESH_TOKEN_TTL_DAYS` y se rota tanto en cada refresh como en logout.
 - La API adjunta automáticamente las cookies `portal_token`, `portal_refresh_token` (ambas HttpOnly) y `portal_customer_id` tras una verificación exitosa; la UI sólo debe propagarlas mediante los proxys `/app/api/portal/*`.
-=======
-- El endpoint `/api/portal/auth/verify` consume el token tras el primer uso y emite un JWT (`portalToken`) con scope `portal-client` válido por 1 hora, además de registrar un refresh token persistente.
-- La API adjunta automáticamente las cookies `portal_token` y `portal_refresh_token` (ambas HttpOnly) y `portal_customer_id` tras una verificación exitosa; la UI ya no debe intentar generarlas manualmente.
->>>>>>> 865a48d4
 - Endpoints de autoservicio `POST /api/portal/bookings/:id/cancel|reschedule` validan pertenencia del cliente, registran logs (`Portal booking cancellation/reschedule processed`) y limitan estados permitidos.
 - Configura el canal SMTP (`PORTAL_MAGIC_LINK_*`) para enviar correos reales desde producción. Actualmente se usa SendGrid (`smtp.sendgrid.net`, puerto 465 con `secure=true` y usuario `apikey`) con el dominio `brisacubanacleanintelligence.com` autenticado (DKIM + SPF).
 - El buzón `cliente@brisacubanacleanintelligence.com` se gestiona vía ImprovMX (ver `docs/operations/email-routing.md`) para recibir smoke tests del portal.
@@ -168,22 +163,13 @@
   - `PORTAL_MAGIC_LINK_BASE_URL`
 - Define `PORTAL_MAGIC_LINK_EXPOSE_DEBUG="false"` en producción para evitar que el API incluya el `debugToken` en la respuesta una vez que el envío por correo esté habilitado.
 - Asegura que `ENABLE_TEST_UTILS="false"` en producción y preview; este flag activa bypasses de seguridad (omisión de correo y exposición de tokens) pensados solo para entornos locales/CI.
-<<<<<<< HEAD
-- El frontend confía en las cookies emitidas por la API (`portal_token`, `portal_refresh_token` y `portal_customer_id`). Sus expiraciones (`expiresAt`/`refreshExpiresAt`) deben coincidir con los valores devueltos por el backend y tratarse como credenciales de sesión.
+- El frontend confía en las cookies emitidas por la API (`portal_token`, `portal_refresh_token` y `portal_customer_id`). Sus expiraciones (`expiresAt`/`refreshExpiresAt`) deben coincidir con lo enviado por la API y tratarse como credenciales de sesión.
 - El endpoint `POST /api/portal/auth/logout` invalida la sesión actual (requiere token de portal) y debe invocarse desde la UI al cerrar sesión para limpiar cookies. `POST /api/portal/auth/refresh` (llamado mediante `app/api/portal/refresh/route.ts`) rota ambos tokens y crea una fila nueva en `PortalSession`.
 - Checklist manual tras cualquier cambio:
-  1. Verificar en DevTools (Application → Storage → Cookies) que `portal_token` y `portal_refresh_token` son HttpOnly y `SameSite=Strict` en producción (o `Lax` en local).
+  1. Verificar en DevTools (Application → Storage → Cookies) que `portal_token` y `portal_refresh_token` son HttpOnly y `SameSite=Strict` en producción (o `Lax` en local sobre HTTP).
   2. Confirmar que los atributos `Expires` coinciden con `expiresAt`/`refreshExpiresAt` devueltos por la API.
   3. Ejecutar `POST /api/portal/auth/refresh` y validar que las cookies se rotan y que la fila anterior en `PortalSession` queda con `revokedAt`/`revocationReason="rotated"`.
   4. Validar que tras `POST /api/portal/auth/logout` las tres cookies (`portal_token`, `portal_refresh_token`, `portal_customer_id`) se eliminan en el browser y en la respuesta HTTP.
-=======
-- El frontend confía en las cookies emitidas por la API (`portal_token` y `portal_refresh_token` HttpOnly + `portal_customer_id` pública). Sus expiraciones (`expiresAt`/`refreshExpiresAt`) deben coincidir con lo enviado por la API y tratarse como credenciales de sesión.
-- El endpoint `POST /api/portal/auth/logout` invalida la sesión actual (requiere token de portal) y debe invocarse desde la UI al cerrar sesión para limpiar cookies. Para extender sesiones sin reenviar enlaces existe `POST /api/portal/auth/refresh`, que rota ambos tokens.
-- Checklist manual tras cualquier cambio:
-  1. Verificar en DevTools (Application → Storage → Cookies) que `portal_token` y `portal_refresh_token` son HttpOnly y SameSite `Strict` en producción o `Lax` en local con HTTP.
-  2. Confirmar que los atributos `Expires` coinciden con `expiresAt`/`refreshExpiresAt` devueltos por la API.
-  3. Validar que tras `POST /api/portal/auth/logout` las tres cookies (`portal_token`, `portal_refresh_token`, `portal_customer_id`) se eliminan en el browser y en la respuesta HTTP.
->>>>>>> 865a48d4
 - Las solicitudes de cancelación/reagendo desde el portal generan notificaciones `BOOKING_CANCELLED`/`BOOKING_RESCHEDULED` dirigidas a usuarios activos con rol `ADMIN` o `COORDINATOR`, para que operaciones pueda reaccionar.
 
 ## 🔑 Autenticación del panel (NextAuth)
