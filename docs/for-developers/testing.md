# Testing Guide

Guía completa de testing para Brisa Cubana Clean Intelligence. Este proyecto usa **Vitest** para tests unitarios y de integración del backend, y **Playwright** para tests E2E del frontend.

---

## Tabla de Contenidos

- [Stack de Testing](#stack-de-testing)
- [Estructura de Tests](#estructura-de-tests)
- [Tests Unitarios (Vitest)](#tests-unitarios-vitest)
- [Tests E2E (Playwright)](#tests-e2e-playwright)
- [Mocking y Test Doubles](#mocking-y-test-doubles)
- [Code Coverage](#code-coverage)
- [CI/CD Testing](#cicd-testing)
- [Best Practices](#best-practices)

---

## Stack de Testing

### Backend (API)

- **Framework:** [Vitest 3.2.4](https://vitest.dev/)
- **Coverage:** `@vitest/coverage-v8`
- **Assertions:** Built-in Vitest expect
- **Mocking:** `vi` from Vitest

### Frontend (Web)

- **E2E Framework:** [Playwright 1.55.1](https://playwright.dev/)
- **Browser:** Chromium (Desktop Chrome)
- **Reporters:** List + HTML

### Test Database

- **PostgreSQL 17** (Docker)
- **Migrations:** Prisma
- **Seeding:** [apps/api/prisma/seed.ts](https://github.com/albertodimas/brisa-cubana-clean-intelligence/blob/main/apps/api/prisma/seed.ts)

---

## Estructura de Tests

```
brisa-cubana-clean-intelligence/
├── apps/
│   ├── api/
│   │   ├── src/
│   │   │   ├── app.test.ts              # Tests de la app Hono
│   │   │   └── routes/
│   │   │       ├── auth.test.ts         # Tests de autenticación
│   │   │       ├── users.test.ts        # Tests de usuarios
│   │   │       ├── services.test.ts     # Tests de servicios
│   │   │       ├── bookings.test.ts     # Tests de reservas
│   │   │       ├── payments.test.ts     # Tests de pagos
│   │   │       ├── alerts.test.ts       # Tests de alertas
│   │   │       └── reconciliation.test.ts  # Tests de conciliación
│   │   └── vitest.config.ts             # Configuración Vitest
│   │
│   └── web/
│       ├── e2e/
│       │   └── home.spec.ts             # Test E2E de landing page
│       └── scripts/
│           └── start-e2e.js             # Script para iniciar servidor E2E
│
└── playwright.config.ts                 # Configuración Playwright global
```

---

## Tests Unitarios (Vitest)

### Comandos

```bash
# Desde la raíz del proyecto
cd apps/api

# Ejecutar todos los tests
pnpm test

# Ejecutar en modo watch (desarrollo)
pnpm test:watch

# Ejecutar con coverage
pnpm test -- --coverage

# Ejecutar tests específicos
pnpm test auth.test.ts
pnpm test users
```

### Configuración Vitest

El archivo [apps/api/vitest.config.ts](https://github.com/albertodimas/brisa-cubana-clean-intelligence/blob/main/apps/api/vitest.config.ts) contiene la configuración actual del proyecto.

**Configuración actual:**

```typescript
// apps/api/vitest.config.ts
import { defineConfig } from "vitest/config";

export default defineConfig({
  test: {
    globals: true,
    environment: "node",
    env: {
      DATABASE_URL:
        process.env.DATABASE_URL ||
        "postgresql://postgres:postgres@localhost:5432/brisa_cubana_test",
      JWT_SECRET:
        process.env.JWT_SECRET ||
        "test-secret-key-for-vitest-testing-only-do-not-use-in-production",
    },
    coverage: {
      provider: "v8",
      reporter: ["text", "json", "html", "lcov"],
      exclude: [
        "node_modules/",
        "src/generated/**",
        "**/*.test.ts",
        "**/*.config.ts",
        "dist/",
      ],
      thresholds: {
        lines: 75,
        functions: 70,
        branches: 70,
        statements: 75,
      },
    },
    include: ["src/**/*.test.ts"],
    exclude: [
      "node_modules",
      "dist",
      "src/generated",
      "src/test/integration/**",
    ],
  },
});
```

> **Nota:** Mantén la cobertura en ≥75 % (líneas/estadísticas) y ≥70 % (funciones/branches). Los módulos de concierge e IA ya cuentan con pruebas, por lo que cualquier cambio debe actualizar sus suites correspondientes.

### Ejemplo: Test de Autenticación

[apps/api/src/routes/auth.test.ts](https://github.com/albertodimas/brisa-cubana-clean-intelligence/blob/main/apps/api/src/routes/auth.test.ts):

```typescript
import { describe, expect, it, beforeAll, afterAll, vi } from "vitest";
import { Hono } from "hono";

const verifyPasswordMock = vi.hoisted(() => vi.fn());

// Mockear dependencias
vi.mock("../lib/db", () => ({
  db: {
    user: {
      findUnique: vi.fn(({ where }: { where: { email: string } }) =>
        where.email === "demo@brisacubanaclean.com"
          ? {
              id: "user-demo",
              email: where.email,
              name: "Demo User",
              role: "CLIENT",
              passwordHash: "hashed-password",
            }
          : null,
      ),
    },
  },
}));

vi.mock("../lib/password", () => ({
  verifyPassword: verifyPasswordMock,
}));

import auth from "./auth";

describe("auth login route", () => {
  beforeAll(() => {
    process.env.JWT_SECRET = "test-secret";
  });

  const app = new Hono();
  app.route("/api/auth", auth);
  const handler = app.fetch;

  it("should return 400 for invalid payload", async () => {
    const res = await handler(
      new Request("http://localhost/api/auth/login", {
        method: "POST",
        headers: { "Content-Type": "application/json" },
        body: JSON.stringify({ email: "invalid" }),
      }),
    );
    expect(res.status).toBe(400);
    const json = await res.json();
    expect(json.error).toBe("Invalid credentials payload");
  });

  it("should return 401 for wrong credentials", async () => {
    verifyPasswordMock.mockResolvedValue(false);

    const res = await handler(
      new Request("http://localhost/api/auth/login", {
        method: "POST",
        headers: { "Content-Type": "application/json" },
        body: JSON.stringify({
          email: "demo@brisacubanaclean.com",
          password: "wrongpassword",
        }),
      }),
    );

    expect(res.status).toBe(401);
  });

  it("should return token for valid credentials", async () => {
    verifyPasswordMock.mockResolvedValue(true);

    const res = await handler(
      new Request("http://localhost/api/auth/login", {
        method: "POST",
        headers: { "Content-Type": "application/json" },
        body: JSON.stringify({
          email: "demo@brisacubanaclean.com",
          password: "demo123",
        }),
      }),
    );

    expect(res.status).toBe(200);
    const json = await res.json();
    expect(json).toHaveProperty("token");
    expect(json.email).toBe("demo@brisacubanaclean.com");
  });
});
```

### Anatomy de un Test

1. **Setup**: `beforeAll`, `beforeEach` para configurar mocks y env vars
2. **Arrange**: Preparar datos de test
3. **Act**: Ejecutar la función/endpoint
4. **Assert**: Verificar resultados con `expect()`
5. **Cleanup**: `afterAll`, `afterEach` para limpiar

### Testing de Rutas Hono

```typescript
import { Hono } from "hono";
import myRoute from "./my-route";

const app = new Hono();
app.route("/api/my-route", myRoute);
const handler = app.fetch;

it("should handle GET request", async () => {
  const res = await handler(
    new Request("http://localhost/api/my-route", {
      method: "GET",
      headers: { Authorization: "Bearer test-token" },
    }),
  );

  expect(res.status).toBe(200);
  const json = await res.json();
  expect(json).toEqual({ data: "expected" });
});
```

### Testing con Autenticación

```typescript
import { generateAccessToken } from "../lib/token";

it("should require authentication", async () => {
  // Sin token
  const res = await handler(
    new Request("http://localhost/api/bookings/mine", {
      method: "GET",
    }),
  );
  expect(res.status).toBe(401);
});

it("should allow authenticated user", async () => {
  const token = generateAccessToken({
    sub: "user-id",
    email: "user@example.com",
    role: "CLIENT",
  });

  const res = await handler(
    new Request("http://localhost/api/bookings/mine", {
      method: "GET",
      headers: { Authorization: `Bearer ${token}` },
    }),
  );
  expect(res.status).toBe(200);
});
```

---

## Tests E2E (Playwright)

### Comandos

```bash
# Desde la raíz del proyecto
pnpm test:e2e

# Con UI mode (debugging)
pnpm playwright test --ui

# En modo headed (ver browser)
pnpm playwright test --headed

# Un solo archivo
pnpm playwright test home.spec.ts

# Con debugging
pnpm playwright test --debug

# Abrir el último reporte HTML (.playwright-report)
pnpm exec playwright show-report
```

<<<<<<< HEAD
### Mocks de red y datos deterministas

- Los specs `apps/web/e2e/booking-flow.spec.ts` y `apps/web/e2e/cleanscore-dashboard.spec.ts` reemplazan `window.fetch` al inicio de cada test para responder con fixtures controladas.
- Las capturas de payload (`bookingCalls`, `patchCalls`) se exponen mediante `page.exposeBinding`, permitiendo aserciones sin depender de servicios externos.
- Este enfoque garantiza que los flujos críticos funcionen igual en local y en CI aun sin backend disponible.
=======
> Consejo: el script `./scripts/pre-push-check.sh` ejecuta esta suite por defecto. Si necesitas omitirla puntualmente, exporta `SKIP_E2E=1` antes de ejecutar el script.

### Casos cubiertos clave

- `apps/web/e2e/cleanscore-dashboard.spec.ts`: valida filtros, detalle y publicación de reportes CleanScore desde el dashboard admin.
- `apps/web/e2e/booking-flow.spec.ts`: comprueba navegación clave y confirma la creación de una reserva con payload controlado.
- `apps/web/e2e/staff-flow.spec.ts`: simula el flujo staff en campo (inicio, checklist y generación de CleanScore).

### Sesiones autenticadas

Los tests que requieren usuarios con roles presembrados reutilizan el helper `establishSession` definido en `apps/web/e2e/fixtures/session.ts`. Este helper hace login contra `/api/auth/callback/credentials`, replica las cookies emitidas por NextAuth y las agrega al contexto de Playwright, evitando dependencias frágiles con el formulario de inicio de sesión.
>>>>>>> f5675c7e

### Estructura de un Test E2E

[apps/web/e2e/home.spec.ts](https://github.com/albertodimas/brisa-cubana-clean-intelligence/blob/main/apps/web/e2e/home.spec.ts):

```typescript
import { test, expect } from "@playwright/test";

test.describe("Landing page", () => {
  test("shows hero metrics and CTA buttons", async ({ page }) => {
    // Navegar a la página
    await page.goto("/");

    // Verificar contenido
    await expect(page.getByRole("heading", { level: 1 })).toHaveText(
      "El sistema operativo inteligente para la limpieza boutique de Miami-Dade.",
    );

    // Verificar elementos visibles
    const metricCards = page.getByText("Onboarding digital promedio");
    await expect(metricCards).toBeVisible();

    // Verificar links
    await expect(
      page.getByRole("link", { name: "Agendar demo piloto" }),
    ).toBeVisible();
  });
});
```

### Configuración Playwright

[playwright.config.ts](https://github.com/albertodimas/brisa-cubana-clean-intelligence/blob/main/playwright.config.ts):

```typescript
import { defineConfig, devices } from "@playwright/test";

const port = Number(process.env.PORT ?? 3000);

export default defineConfig({
  testDir: "./apps/web/e2e",
  timeout: 60_000,
  expect: {
    timeout: 5_000,
  },
  fullyParallel: true,
  reporter: [["list"], ["html", { open: "never" }]],
  use: {
    baseURL: `http://127.0.0.1:${port}`,
    trace: "on-first-retry",
    screenshot: "only-on-failure",
    video: "retain-on-failure",
  },
  webServer: {
    command: "node apps/web/scripts/start-e2e.js",
    url: `http://127.0.0.1:${port}`,
    timeout: 120_000,
    reuseExistingServer: !process.env.CI,
  },
  projects: [
    {
      name: "chromium",
      use: { ...devices["Desktop Chrome"] },
    },
  ],
});
```

### Playwright Best Practices

#### 1. Usar selectores semánticos

```typescript
// ✅ Bueno: Usar roles ARIA
await page.getByRole("button", { name: "Submit" }).click();
await page.getByRole("heading", { level: 1 }).textContent();

// ✅ Bueno: Usar test IDs
await page.getByTestId("submit-button").click();

// ❌ Malo: Selectores CSS frágiles
await page.locator(".btn-primary-123").click();
```

#### 2. Esperar explícitamente

```typescript
// ✅ Bueno: expect con timeout implícito
await expect(page.getByText("Success")).toBeVisible();

// ✅ Bueno: waitForSelector
await page.waitForSelector('[data-testid="dashboard"]');

// ❌ Malo: sleep arbitrario
await page.waitForTimeout(3000);
```

#### 3. Test isolation

```typescript
test.beforeEach(async ({ page }) => {
  // Cada test empieza desde cero
  await page.goto("/");
  // Opcional: login, seed data, etc.
});

test.afterEach(async ({ page }) => {
  // Cleanup después de cada test
});
```

#### 4. Testing de autenticación

```typescript
test.describe("Authenticated flows", () => {
  test.use({ storageState: "playwright/.auth/user.json" });

  test("should access dashboard", async ({ page }) => {
    await page.goto("/dashboard");
    await expect(page.getByText("Welcome back")).toBeVisible();
  });
});

// Generar storageState con un test de setup
test("authenticate", async ({ page }) => {
  await page.goto("/auth/signin");
  await page.fill('[name="email"]', "admin@brisacubanaclean.com");
  await page.fill('[name="password"]', "Admin123!");
  await page.click('button[type="submit"]');
  await page.waitForURL("/dashboard");

  await page.context().storageState({
    path: "playwright/.auth/user.json",
  });
});
```

#### 5. Testing de formularios

```typescript
test("should create booking", async ({ page }) => {
  await page.goto("/dashboard/bookings/new");

  // Llenar formulario
  await page.selectOption('[name="serviceId"]', "service-uuid");
  await page.selectOption('[name="propertyId"]', "prop-uuid");
  await page.fill('[name="scheduledAt"]', "2025-10-15T10:00");
  await page.fill('[name="notes"]', "Test booking");

  // Submit
  await page.click('button[type="submit"]');

  // Verificar redirect o mensaje de éxito
  await expect(page.getByText("Booking created")).toBeVisible();
  await expect(page).toHaveURL(/\/dashboard\/bookings\/[a-z0-9-]+/);
});
```

### Evidencias y reportes

- `pnpm exec playwright test` genera un reporte HTML navegable en `playwright-report/index.html`.
- Los videos y capturas de fallos se guardan en `test-results/**/video.webm` y `test-results/**/test-failed-*.png`.
- En CI, el job **E2E** publica el reporte HTML como artefacto y el job **Security Summary** adjunta `security-report.md` con el estado de los escaneos.

---

## Mocking y Test Doubles

### Mocking con Vitest

#### Mock de módulos completos

```typescript
vi.mock("../lib/db", () => ({
  db: {
    user: {
      findMany: vi.fn(() =>
        Promise.resolve([
          { id: "1", name: "User 1" },
          { id: "2", name: "User 2" },
        ]),
      ),
      findUnique: vi.fn(),
      create: vi.fn(),
      update: vi.fn(),
    },
  },
}));
```

#### Mock de funciones específicas

```typescript
import { vi } from "vitest";
import * as passwordLib from "../lib/password";

vi.spyOn(passwordLib, "hashPassword").mockResolvedValue("hashed-password");

vi.spyOn(passwordLib, "verifyPassword").mockResolvedValue(true);
```

#### Mock de variables de entorno

```typescript
describe("API tests", () => {
  const originalEnv = process.env;

  beforeEach(() => {
    process.env = {
      ...originalEnv,
      JWT_SECRET: "test-secret",
      DATABASE_URL: "postgresql://test",
      STRIPE_SECRET_KEY: "sk_test_mock",
    };
  });

  afterEach(() => {
    process.env = originalEnv;
  });

  it("should use mocked env vars", () => {
    expect(process.env.JWT_SECRET).toBe("test-secret");
  });
});
```

#### Mock de fetch/APIs externas

```typescript
global.fetch = vi.fn(() =>
  Promise.resolve({
    ok: true,
    json: () => Promise.resolve({ data: "mocked" }),
  } as Response),
);

// Cleanup
afterAll(() => {
  vi.restoreAllMocks();
});
```

---

## Code Coverage

### Generar Coverage Report

```bash
cd apps/api
pnpm test -- --coverage
```

### Ver HTML Report

```bash
open coverage/index.html
```

### Coverage en CI

El workflow `.github/workflows/ci.yml` ya genera coverage automáticamente.

### Umbrales Recomendados

```typescript
// vitest.config.ts
export default defineConfig({
  test: {
    coverage: {
      lines: 80,
      functions: 80,
      branches: 80,
      statements: 80,
    },
  },
});
```

### Ignorar archivos del coverage

```typescript
coverage: {
  exclude: [
    "node_modules/",
    "dist/",
    "*.config.{ts,js}",
    "prisma/",
    "scripts/",
    "src/server.ts", // Entry point
  ];
}
```

---

## CI/CD Testing

### GitHub Actions Workflow

[.github/workflows/ci.yml](https://github.com/albertodimas/brisa-cubana-clean-intelligence/blob/main/.github/workflows/ci.yml) define cinco jobs encadenados: `lint`, `typecheck`, `test`, `build` y `e2e`. Los primeros cuatro validan estilo, tipos, unit tests (con PostgreSQL 17) y la build del monorepo. El job `e2e` depende de `test` y ejecuta Playwright contra el bundle productivo con Postgres/Redis en los puertos 5433/6380.

Fragmento relevante:

```yaml
e2e:
  needs: [test]
  services:
    postgres:
      image: postgres:17-alpine
      ports: ["5433:5432"]
    redis:
      image: redis:8-alpine
      ports: ["6380:6379"]
  steps:
    - uses: actions/checkout@v4
    - uses: actions/setup-node@v4
      with:
        node-version: "24"
    - uses: pnpm/action-setup@v4
      with:
        version: 10.17.1
    - run: pnpm install --frozen-lockfile
    - run: pnpm --filter=@brisa/api db:generate
      env:
        DATABASE_URL: postgresql://postgres:postgres@localhost:5433/brisa_cubana_dev
    - run: pnpm exec playwright install --with-deps chromium
    - run: pnpm test:e2e
      env:
        DATABASE_URL: postgresql://postgres:postgres@localhost:5433/brisa_cubana_dev
        REDIS_URL: redis://localhost:6380
```

---

## Best Practices

### 1. Nomenclatura de Tests

```typescript
// ✅ Bueno: Descriptivo y claro
describe("POST /api/bookings", () => {
  it("should create booking with valid payload", async () => {});
  it("should return 400 for missing serviceId", async () => {});
  it("should return 403 if user is not CLIENT", async () => {});
});

// ❌ Malo: Vago
describe("bookings", () => {
  it("works", async () => {});
  it("test1", async () => {});
});
```

### 2. AAA Pattern (Arrange-Act-Assert)

```typescript
it("should update booking status", async () => {
  // Arrange
  const bookingId = "booking-123";
  const token = generateTestToken({ role: "STAFF" });

  // Act
  const res = await handler(
    new Request(`http://localhost/api/bookings/${bookingId}`, {
      method: "PATCH",
      headers: {
        Authorization: `Bearer ${token}`,
        "Content-Type": "application/json",
      },
      body: JSON.stringify({ status: "COMPLETED" }),
    }),
  );

  // Assert
  expect(res.status).toBe(200);
  const json = await res.json();
  expect(json.status).toBe("COMPLETED");
  expect(json.completedAt).toBeDefined();
});
```

### 3. Tests Independientes

```typescript
// ✅ Bueno: Cada test es independiente
beforeEach(() => {
  vi.clearAllMocks();
  // Reset state
});

it("test A", async () => {
  // No depende de test B
});

it("test B", async () => {
  // No depende de test A
});

// ❌ Malo: Tests dependientes
let globalState;

it("test A", async () => {
  globalState = "foo";
});

it("test B", async () => {
  expect(globalState).toBe("foo"); // Falla si test A no corre
});
```

### 4. Test Data Builders

```typescript
// utils/test-builders.ts
export const buildUser = (overrides = {}) => ({
  id: "user-" + Math.random(),
  email: "test@example.com",
  name: "Test User",
  role: "CLIENT",
  ...overrides,
});

export const buildBooking = (overrides = {}) => ({
  id: "booking-" + Math.random(),
  userId: "user-id",
  serviceId: "service-id",
  propertyId: "prop-id",
  status: "PENDING",
  totalPrice: "120.00",
  scheduledAt: new Date(),
  ...overrides,
});

// En tests
it("should filter bookings by status", async () => {
  const booking = buildBooking({ status: "CONFIRMED" });
  // ...
});
```

### 5. Evitar Timeouts Arbitrarios

```typescript
// ❌ Malo
await page.waitForTimeout(5000);

// ✅ Bueno: Esperar condición específica
await page.waitForSelector('[data-testid="success-message"]');
await expect(page.getByText("Success")).toBeVisible();
```

### 6. Tests Positivos y Negativos

```typescript
describe("POST /api/users", () => {
  it("should create user with valid data", async () => {
    // Happy path
  });

  it("should return 400 for invalid email", async () => {
    // Sad path: validación
  });

  it("should return 400 for duplicate email", async () => {
    // Sad path: constraint
  });

  it("should return 403 if user is not ADMIN", async () => {
    // Sad path: autorización
  });
});
```

---

## Debugging Tests

### Vitest

```bash
# Modo watch con UI
pnpm test:watch

# Solo un test
pnpm test -t "should create booking"

# Ver output detallado
pnpm test -- --reporter=verbose

# Debug con Node inspector
node --inspect-brk ./node_modules/vitest/vitest.mjs
```

### Playwright

```bash
# UI Mode (recomendado)
pnpm playwright test --ui

# Headed mode (ver browser)
pnpm playwright test --headed

# Debug mode (pausa en breakpoints)
pnpm playwright test --debug

# Trace viewer
pnpm playwright show-trace trace.zip
```

---

## Recursos Adicionales

- **Vitest Docs:** https://vitest.dev/
- **Playwright Docs:** https://playwright.dev/
- **Testing Best Practices:** https://testingjavascript.com/
- **Test Data Builders:** https://www.martinfowler.com/bliki/ObjectMother.html

---

**Última actualización:** 30 de septiembre de 2025

Ver también:

- [API Reference](api-reference.md)
- [Quickstart Guide](quickstart.md)
- [CONTRIBUTING.md](https://github.com/albertodimas/brisa-cubana-clean-intelligence/blob/main/CONTRIBUTING.md)<|MERGE_RESOLUTION|>--- conflicted
+++ resolved
@@ -329,25 +329,23 @@
 pnpm exec playwright show-report
 ```
 
-<<<<<<< HEAD
+> Consejo: el script `./scripts/pre-push-check.sh` ejecuta esta suite por defecto. Si necesitas omitirla puntualmente, exporta `SKIP_E2E=1` antes de ejecutar el script.
+
+### Casos cubiertos clave
+
+- `apps/web/e2e/cleanscore-dashboard.spec.ts`: valida filtros, detalle y publicación de reportes CleanScore desde el dashboard admin.
+- `apps/web/e2e/booking-flow.spec.ts`: comprueba navegación clave y confirma la creación de una reserva con payload controlado.
+- `apps/web/e2e/staff-flow.spec.ts`: simula el flujo staff en campo (inicio, checklist y generación de CleanScore).
+
+### Sesiones autenticadas
+
+Los tests que requieren usuarios con roles presembrados reutilizan el helper `establishSession` definido en `apps/web/e2e/fixtures/session.ts`. Este helper hace login contra `/api/auth/callback/credentials`, replica las cookies emitidas por NextAuth y las agrega al contexto de Playwright, evitando dependencias frágiles con el formulario de inicio de sesión.
+
 ### Mocks de red y datos deterministas
 
 - Los specs `apps/web/e2e/booking-flow.spec.ts` y `apps/web/e2e/cleanscore-dashboard.spec.ts` reemplazan `window.fetch` al inicio de cada test para responder con fixtures controladas.
 - Las capturas de payload (`bookingCalls`, `patchCalls`) se exponen mediante `page.exposeBinding`, permitiendo aserciones sin depender de servicios externos.
 - Este enfoque garantiza que los flujos críticos funcionen igual en local y en CI aun sin backend disponible.
-=======
-> Consejo: el script `./scripts/pre-push-check.sh` ejecuta esta suite por defecto. Si necesitas omitirla puntualmente, exporta `SKIP_E2E=1` antes de ejecutar el script.
-
-### Casos cubiertos clave
-
-- `apps/web/e2e/cleanscore-dashboard.spec.ts`: valida filtros, detalle y publicación de reportes CleanScore desde el dashboard admin.
-- `apps/web/e2e/booking-flow.spec.ts`: comprueba navegación clave y confirma la creación de una reserva con payload controlado.
-- `apps/web/e2e/staff-flow.spec.ts`: simula el flujo staff en campo (inicio, checklist y generación de CleanScore).
-
-### Sesiones autenticadas
-
-Los tests que requieren usuarios con roles presembrados reutilizan el helper `establishSession` definido en `apps/web/e2e/fixtures/session.ts`. Este helper hace login contra `/api/auth/callback/credentials`, replica las cookies emitidas por NextAuth y las agrega al contexto de Playwright, evitando dependencias frágiles con el formulario de inicio de sesión.
->>>>>>> f5675c7e
 
 ### Estructura de un Test E2E
 
