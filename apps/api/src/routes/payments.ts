import { Hono } from "hono";
import type { Context } from "hono";
import { z } from "zod";
import Stripe from "stripe";
import { logger } from "../lib/logger.js";
import { getServiceRepository } from "../container.js";

const stripeSecret = process.env.STRIPE_SECRET_KEY;
const stripeWebhookSecret = process.env.STRIPE_WEBHOOK_SECRET;
const stripeDefaultCurrency =
  process.env.STRIPE_DEFAULT_CURRENCY?.toLowerCase() ?? "usd";

const stripePackageVersion = (Stripe as unknown as { PACKAGE_VERSION?: string })
  .PACKAGE_VERSION;

<<<<<<< HEAD
const stripeApiVersion =
=======
// Stripe 19 cambia el literal de versión de API a "2025-09-30.clover". Para evitar
// errores de tipo al compilar con distintas versiones del SDK reutilizamos la versión
// indicada en el entorno o derivamos el valor adecuado según el paquete instalado.
const runtimeStripeApiVersion =
>>>>>>> 55f5e5ae
  process.env.STRIPE_API_VERSION ??
  (stripePackageVersion?.startsWith("19.")
    ? "2025-09-30.clover"
    : "2023-10-16");
<<<<<<< HEAD

const stripeClient = stripeSecret
  ? new Stripe(stripeSecret, {
      apiVersion: stripeApiVersion as Stripe.LatestApiVersion,
=======
const stripeApiVersion = runtimeStripeApiVersion as Stripe.LatestApiVersion;

const stripeClient = stripeSecret
  ? new Stripe(stripeSecret, {
      apiVersion: stripeApiVersion,
>>>>>>> 55f5e5ae
    })
  : null;

const router = new Hono();

const createIntentSchema = z.object({
  serviceId: z.string().min(1),
  scheduledFor: z.string().datetime().optional().nullable(),
  customerEmail: z.string().email(),
  customerFullName: z.string().min(2).max(120).optional().nullable(),
  notes: z.string().max(500).optional().nullable(),
});

router.post("/stripe/webhook", async (c: Context) => {
  if (!stripeClient || !stripeWebhookSecret) {
    logger.warn(
      "Stripe webhook invoked pero la configuración STRIPE_SECRET_KEY/STRIPE_WEBHOOK_SECRET está incompleta",
    );
    return c.json({ error: "Stripe no está configurado" }, 503);
  }

  const signature = c.req.header("stripe-signature");
  if (!signature) {
    return c.json({ error: "Falta stripe-signature" }, 400);
  }

  const rawBody = Buffer.from(await c.req.arrayBuffer());

  let event: Stripe.Event;
  try {
    event = stripeClient.webhooks.constructEvent(
      rawBody,
      signature,
      stripeWebhookSecret,
    );
  } catch (error) {
    logger.error(
      {
        err: error,
      },
      "Error verificando firma de webhook de Stripe",
    );
    return c.json({ error: "Firma inválida" }, 400);
  }

  switch (event.type) {
    case "checkout.session.completed":
      logger.info(
        {
          eventId: event.id,
          type: event.type,
          sessionId: (event.data?.object as Stripe.Checkout.Session)?.id,
        },
        "Checkout completado recibido desde Stripe",
      );
      break;
    default:
      logger.info(
        { eventId: event.id, type: event.type },
        "Webhook Stripe no manejado explícitamente",
      );
      break;
  }

  return c.json({ received: true });
});

router.post("/stripe/intent", async (c) => {
  if (!stripeClient) {
    logger.error("Intent de Stripe solicitado sin STRIPE_SECRET_KEY definido");
    return c.json({ error: "Stripe no está configurado" }, 503);
  }

  let json: unknown;
  try {
    json = await c.req.json();
  } catch {
    return c.json({ error: "Cuerpo JSON inválido" }, 400);
  }

  const parsed = createIntentSchema.safeParse(json);
  if (!parsed.success) {
    return c.json({ error: parsed.error.flatten() }, 400);
  }

  const { customerEmail, customerFullName, serviceId, scheduledFor, notes } =
    parsed.data;

  try {
    const serviceRepository = getServiceRepository();
    const service = await serviceRepository.findById(serviceId);

    if (!service || !service.active) {
      return c.json(
        { error: "El servicio seleccionado no está disponible" },
        404,
      );
    }

    const amountInCents = Math.max(
      50,
      Math.round(Number.parseFloat(String(service.basePrice)) * 100),
    );

    const metadata: Record<string, string> = {
      serviceId: service.id,
      serviceName: service.name,
    };

    if (scheduledFor) {
      metadata.scheduledFor = scheduledFor;
    }
    if (customerEmail) {
      metadata.customerEmail = customerEmail;
    }
    if (customerFullName) {
      metadata.customerFullName = customerFullName;
    }
    if (notes) {
      metadata.notes = notes;
    }

    const paymentIntent = await stripeClient.paymentIntents.create({
      amount: amountInCents,
      currency: stripeDefaultCurrency,
      description: `Brisa Cubana – ${service.name}`,
      receipt_email: customerEmail,
      metadata,
      automatic_payment_methods: {
        enabled: true,
      },
    });

    logger.info(
      {
        paymentIntentId: paymentIntent.id,
        serviceId: service.id,
        currency: stripeDefaultCurrency,
        amountInCents,
      },
      "PaymentIntent de Stripe creado para checkout público",
    );

    if (!paymentIntent.client_secret) {
      return c.json(
        { error: "No se obtuvo client_secret del PaymentIntent" },
        500,
      );
    }

    return c.json({
      data: {
        clientSecret: paymentIntent.client_secret,
        paymentIntentId: paymentIntent.id,
        amount: amountInCents,
        currency: stripeDefaultCurrency,
      },
    });
  } catch (error) {
    logger.error(
      { err: error, serviceId, customerEmail },
      "Error creando PaymentIntent de Stripe",
    );
    return c.json({ error: "No fue posible iniciar el pago con Stripe" }, 500);
  }
});

export default router;

export const __testing = {
  stripeClient,
};<|MERGE_RESOLUTION|>--- conflicted
+++ resolved
@@ -13,30 +13,19 @@
 const stripePackageVersion = (Stripe as unknown as { PACKAGE_VERSION?: string })
   .PACKAGE_VERSION;
 
-<<<<<<< HEAD
-const stripeApiVersion =
-=======
 // Stripe 19 cambia el literal de versión de API a "2025-09-30.clover". Para evitar
 // errores de tipo al compilar con distintas versiones del SDK reutilizamos la versión
 // indicada en el entorno o derivamos el valor adecuado según el paquete instalado.
 const runtimeStripeApiVersion =
->>>>>>> 55f5e5ae
   process.env.STRIPE_API_VERSION ??
   (stripePackageVersion?.startsWith("19.")
     ? "2025-09-30.clover"
     : "2023-10-16");
-<<<<<<< HEAD
-
-const stripeClient = stripeSecret
-  ? new Stripe(stripeSecret, {
-      apiVersion: stripeApiVersion as Stripe.LatestApiVersion,
-=======
 const stripeApiVersion = runtimeStripeApiVersion as Stripe.LatestApiVersion;
 
 const stripeClient = stripeSecret
   ? new Stripe(stripeSecret, {
       apiVersion: stripeApiVersion,
->>>>>>> 55f5e5ae
     })
   : null;
 
