import { Hono } from "hono";
import { z } from "zod";
import { authenticate, requireRoles } from "../middleware/auth.js";
import { getBookingRepository } from "../container.js";
import { serializeBooking } from "../lib/serializers.js";
import { calendarLogger } from "../lib/logger.js";
import type { BookingStatus } from "@prisma/client";
import type { BookingWithRelations } from "../repositories/booking-repository.js";

const router = new Hono();

type CalendarBookingPayload = {
  id: string;
  code: string;
  scheduledAt: string;
  durationMin: number;
  status: BookingStatus;
  totalAmount: number;
  service?: { id: string; name: string } | null;
  property?: { id: string; label: string } | null;
  customer?: {
    id: string;
    fullName: string | null;
    email: string;
  } | null;
  assignedStaff?: {
    id: string;
    fullName: string | null;
    email: string;
  } | null;
};

type CalendarResponsePayload = {
  bookingsByDate: Record<string, CalendarBookingPayload[]>;
  dateRange: string[];
  summary: {
    totalBookings: number;
    statusCounts: Record<string, number>;
    totalRevenue: string;
  };
};

type CalendarCacheEntry = {
  expiresAt: number;
  payload: CalendarResponsePayload;
  cachedAt: number;
};

<<<<<<< HEAD
=======
type CacheMissReason = "not_found" | "expired" | "disabled";

>>>>>>> 865a48d4
const calendarCacheTtlMs = Math.max(
  0,
  Number(process.env.CALENDAR_CACHE_TTL_MS ?? "60000"),
);

const calendarCache = new Map<string, CalendarCacheEntry>();

const calendarQuerySchema = z.object({
  from: z.coerce.date(),
  to: z.coerce.date(),
  status: z
    .enum(["PENDING", "CONFIRMED", "IN_PROGRESS", "COMPLETED", "CANCELLED"])
    .optional(),
  propertyId: z.string().cuid().optional(),
  serviceId: z.string().cuid().optional(),
  assignedStaffId: z.string().cuid().optional(),
});

/**
 * GET /api/calendar
 * Returns bookings grouped by date for calendar visualization
 */
router.get(
  "/",
  authenticate,
  requireRoles(["ADMIN", "COORDINATOR", "STAFF"]),
  async (c) => {
    const startedAt = Date.now();
    const parsed = calendarQuerySchema.safeParse(c.req.query());
    if (!parsed.success) {
      return c.json({ error: parsed.error.flatten() }, 400);
    }

    const { from, to, status, propertyId, serviceId, assignedStaffId } =
      parsed.data;

    // Validate date range
    if (from > to) {
      return c.json(
        {
          error: "Invalid date range: 'from' must be before or equal to 'to'",
        },
        400,
      );
    }

    // Limit to 90 days to prevent performance issues
    const daysDiff = Math.ceil(
      (to.getTime() - from.getTime()) / (1000 * 60 * 60 * 24),
    );
    if (daysDiff > 90) {
      return c.json(
        {
          error: "Date range too large: maximum 90 days allowed",
        },
        400,
      );
    }

    const repository = getBookingRepository();

    // Build filters
    const filters: {
      from?: Date;
      to?: Date;
      status?: BookingStatus;
      propertyId?: string;
      serviceId?: string;
      assignedStaffId?: string;
    } = {
      from,
      to,
    };

    if (status) {
      filters.status = status;
    }
    if (propertyId) {
      filters.propertyId = propertyId;
    }
    if (serviceId) {
      filters.serviceId = serviceId;
    }
    if (assignedStaffId) {
      filters.assignedStaffId = assignedStaffId;
    }

    const cacheKey = buildCacheKey({
      from: from.toISOString(),
      to: to.toISOString(),
      status,
      propertyId,
      serviceId,
      assignedStaffId,
    });

<<<<<<< HEAD
    const cached =
      calendarCacheTtlMs > 0 ? getCachedResponse(cacheKey) : undefined;
    if (cached) {
      const durationMs = Date.now() - startedAt;
      calendarLogger.debug({
        event: "calendar_cache_hit",
        cacheHit: true,
        durationMs,
      });
      return c.json({
        data: cached.payload,
        meta: {
          cacheHit: true,
          cachedAt: new Date(cached.cachedAt).toISOString(),
          durationMs,
        },
      });
=======
    let cacheMissReason: CacheMissReason = "disabled";

    if (calendarCacheTtlMs > 0) {
      const cacheLookup = getCachedResponse(cacheKey);
      if (cacheLookup.type === "hit") {
        const durationMs = Date.now() - startedAt;
        calendarLogger.debug({
          event: "calendar_cache_hit",
          cacheHit: true,
          durationMs,
        });
        return c.json({
          data: cacheLookup.entry.payload,
          meta: {
            cacheHit: true,
            cachedAt: new Date(cacheLookup.entry.cachedAt).toISOString(),
            cacheExpiresAt: new Date(cacheLookup.entry.expiresAt).toISOString(),
            durationMs,
          },
        });
      }
      cacheMissReason = cacheLookup.reason;
>>>>>>> 865a48d4
    }

    // Fetch all bookings in range (high limit for calendar view)
    // Note: If a property has more than 2000 bookings in 90 days,
    // consider implementing server-side pagination for the calendar
    const result = await repository.findManyPaginated(
      2000, // Increased limit to handle high-volume properties
      undefined,
      filters,
      true,
      {
        orderBy: [{ scheduledAt: "asc" }],
      },
    );

    // Group bookings by date
    const bookingsByDate: Record<string, CalendarBookingPayload[]> = {};

    for (const booking of result.data) {
      // Extract date in YYYY-MM-DD format in local timezone
      const date = new Date(booking.scheduledAt);
      const dateKey = date.toISOString().split("T")[0];

      if (!dateKey) continue;

      if (!bookingsByDate[dateKey]) {
        bookingsByDate[dateKey] = [];
      }

      bookingsByDate[dateKey].push(transformBookingForCalendar(booking));
    }

    // Generate date range to include empty dates
    const dateRange: string[] = [];
    const currentDate = new Date(from);
    while (currentDate <= to) {
      const dateKey = currentDate.toISOString().split("T")[0];
      if (dateKey) {
        dateRange.push(dateKey);
        if (!bookingsByDate[dateKey]) {
          bookingsByDate[dateKey] = [];
        }
      }
      currentDate.setDate(currentDate.getDate() + 1);
    }

    // Calculate summary statistics
    const totalBookings = result.data.length;
    const statusCounts = result.data.reduce(
      (acc, booking) => {
        acc[booking.status] = (acc[booking.status] || 0) + 1;
        return acc;
      },
      {} as Record<string, number>,
    );

    const totalRevenue = result.data.reduce(
      (sum, booking) => sum + Number(booking.totalAmount),
      0,
    );

    const payload: CalendarResponsePayload = {
      bookingsByDate,
      dateRange,
      summary: {
        totalBookings,
        statusCounts,
        totalRevenue: totalRevenue.toFixed(2),
      },
    };

    if (calendarCacheTtlMs > 0) {
<<<<<<< HEAD
      calendarCache.set(cacheKey, {
        expiresAt: Date.now() + calendarCacheTtlMs,
        payload,
        cachedAt: Date.now(),
=======
      const cachedAt = Date.now();
      calendarCache.set(cacheKey, {
        expiresAt: cachedAt + calendarCacheTtlMs,
        payload,
        cachedAt,
>>>>>>> 865a48d4
      });
    }

    const durationMs = Date.now() - startedAt;
    calendarLogger.info({
      event: "calendar_query",
      durationMs,
      cacheHit: false,
<<<<<<< HEAD
=======
      cacheMissReason,
>>>>>>> 865a48d4
      filters: {
        status,
        propertyId,
        serviceId,
        assignedStaffId,
      },
      totalBookings,
    });

    return c.json({
      data: payload,
      meta: {
        cacheHit: false,
<<<<<<< HEAD
=======
        cacheMissReason,
>>>>>>> 865a48d4
        durationMs,
      },
    });
  },
);

/**
 * GET /api/calendar/availability
 * Returns available time slots for a given date and property
 */
router.get(
  "/availability",
  authenticate,
  requireRoles(["ADMIN", "COORDINATOR", "STAFF"]),
  async (c) => {
    const schema = z.object({
      date: z.coerce.date(),
      propertyId: z.string().cuid(),
      durationMin: z.coerce.number().int().min(30).default(60),
    });

    const parsed = schema.safeParse(c.req.query());
    if (!parsed.success) {
      return c.json({ error: parsed.error.flatten() }, 400);
    }

    const { date, propertyId, durationMin } = parsed.data;

    // Get all bookings for the property on this date
    const repository = getBookingRepository();

    const startOfDay = new Date(date);
    startOfDay.setHours(0, 0, 0, 0);

    const endOfDay = new Date(date);
    endOfDay.setHours(23, 59, 59, 999);

    const result = await repository.findManyPaginated(
      100,
      undefined,
      {
        from: startOfDay,
        to: endOfDay,
        propertyId,
      },
      true,
      {
        orderBy: [{ scheduledAt: "asc" }],
      },
    );

    // Generate time slots (8 AM to 8 PM in 30-minute intervals)
    const workStartHour = 8;
    const workEndHour = 20;
    const slotIntervalMin = 30;

    const timeSlots: {
      time: string;
      available: boolean;
      bookingId?: string;
    }[] = [];

    for (let hour = workStartHour; hour < workEndHour; hour++) {
      for (let minute = 0; minute < 60; minute += slotIntervalMin) {
        const slotTime = new Date(date);
        slotTime.setHours(hour, minute, 0, 0);

        const slotEndTime = new Date(slotTime);
        slotEndTime.setMinutes(slotEndTime.getMinutes() + durationMin);

        // Check if this slot conflicts with any booking (optimized to run once)
        const conflictingBooking = result.data.find((booking) => {
          const bookingStart = new Date(booking.scheduledAt);
          const bookingEnd = new Date(bookingStart);
          bookingEnd.setMinutes(bookingEnd.getMinutes() + booking.durationMin);

          // Check for overlap
          return (
            (slotTime >= bookingStart && slotTime < bookingEnd) ||
            (slotEndTime > bookingStart && slotEndTime <= bookingEnd) ||
            (slotTime <= bookingStart && slotEndTime >= bookingEnd)
          );
        });

        const hasConflict = !!conflictingBooking;

        timeSlots.push({
          time: slotTime.toISOString(),
          available: !hasConflict,
          ...(conflictingBooking ? { bookingId: conflictingBooking.id } : {}),
        });
      }
    }

    return c.json({
      data: {
        date: date.toISOString(),
        propertyId,
        durationMin,
        timeSlots,
        bookings: result.data.map((b) => serializeBooking(b)),
      },
    });
  },
);

export default router;

function buildCacheKey(filters: Record<string, string | undefined>) {
  const entries = Object.entries(filters)
    .filter(([, value]) => value !== undefined)
    .sort(([a], [b]) => a.localeCompare(b));
  return JSON.stringify(entries);
}

<<<<<<< HEAD
function getCachedResponse(key: string) {
  const entry = calendarCache.get(key);
  if (!entry) {
    return undefined;
  }
  if (entry.expiresAt < Date.now()) {
    calendarCache.delete(key);
    return undefined;
  }
  return entry;
=======
type CacheLookupResult =
  | { type: "hit"; entry: CalendarCacheEntry }
  | { type: "miss"; reason: Exclude<CacheMissReason, "disabled"> };

function getCachedResponse(key: string): CacheLookupResult {
  const entry = calendarCache.get(key);
  if (!entry) {
    return { type: "miss", reason: "not_found" };
  }
  if (entry.expiresAt < Date.now()) {
    calendarCache.delete(key);
    return { type: "miss", reason: "expired" };
  }
  return { type: "hit", entry };
>>>>>>> 865a48d4
}

function transformBookingForCalendar(
  booking: BookingWithRelations,
): CalendarBookingPayload {
  return {
    id: booking.id,
    code: booking.code,
    scheduledAt: booking.scheduledAt.toISOString(),
    durationMin: booking.durationMin,
    status: booking.status,
    totalAmount: Number(booking.totalAmount),
    service: booking.service
      ? {
          id: booking.service.id,
          name: booking.service.name,
        }
      : null,
    property: booking.property
      ? {
          id: booking.property.id,
          label: booking.property.label,
        }
      : null,
    customer: booking.customer
      ? {
          id: booking.customer.id,
          fullName: booking.customer.fullName,
          email: booking.customer.email,
        }
      : null,
    assignedStaff: booking.assignedStaff
      ? {
          id: booking.assignedStaff.id,
          fullName: booking.assignedStaff.fullName,
          email: booking.assignedStaff.email,
        }
      : null,
  };
}<|MERGE_RESOLUTION|>--- conflicted
+++ resolved
@@ -46,11 +46,8 @@
   cachedAt: number;
 };
 
-<<<<<<< HEAD
-=======
 type CacheMissReason = "not_found" | "expired" | "disabled";
 
->>>>>>> 865a48d4
 const calendarCacheTtlMs = Math.max(
   0,
   Number(process.env.CALENDAR_CACHE_TTL_MS ?? "60000"),
@@ -147,25 +144,6 @@
       assignedStaffId,
     });
 
-<<<<<<< HEAD
-    const cached =
-      calendarCacheTtlMs > 0 ? getCachedResponse(cacheKey) : undefined;
-    if (cached) {
-      const durationMs = Date.now() - startedAt;
-      calendarLogger.debug({
-        event: "calendar_cache_hit",
-        cacheHit: true,
-        durationMs,
-      });
-      return c.json({
-        data: cached.payload,
-        meta: {
-          cacheHit: true,
-          cachedAt: new Date(cached.cachedAt).toISOString(),
-          durationMs,
-        },
-      });
-=======
     let cacheMissReason: CacheMissReason = "disabled";
 
     if (calendarCacheTtlMs > 0) {
@@ -188,7 +166,6 @@
         });
       }
       cacheMissReason = cacheLookup.reason;
->>>>>>> 865a48d4
     }
 
     // Fetch all bookings in range (high limit for calendar view)
@@ -261,18 +238,11 @@
     };
 
     if (calendarCacheTtlMs > 0) {
-<<<<<<< HEAD
-      calendarCache.set(cacheKey, {
-        expiresAt: Date.now() + calendarCacheTtlMs,
-        payload,
-        cachedAt: Date.now(),
-=======
       const cachedAt = Date.now();
       calendarCache.set(cacheKey, {
         expiresAt: cachedAt + calendarCacheTtlMs,
         payload,
         cachedAt,
->>>>>>> 865a48d4
       });
     }
 
@@ -281,10 +251,7 @@
       event: "calendar_query",
       durationMs,
       cacheHit: false,
-<<<<<<< HEAD
-=======
       cacheMissReason,
->>>>>>> 865a48d4
       filters: {
         status,
         propertyId,
@@ -298,10 +265,7 @@
       data: payload,
       meta: {
         cacheHit: false,
-<<<<<<< HEAD
-=======
         cacheMissReason,
->>>>>>> 865a48d4
         durationMs,
       },
     });
@@ -417,18 +381,6 @@
   return JSON.stringify(entries);
 }
 
-<<<<<<< HEAD
-function getCachedResponse(key: string) {
-  const entry = calendarCache.get(key);
-  if (!entry) {
-    return undefined;
-  }
-  if (entry.expiresAt < Date.now()) {
-    calendarCache.delete(key);
-    return undefined;
-  }
-  return entry;
-=======
 type CacheLookupResult =
   | { type: "hit"; entry: CalendarCacheEntry }
   | { type: "miss"; reason: Exclude<CacheMissReason, "disabled"> };
@@ -443,7 +395,6 @@
     return { type: "miss", reason: "expired" };
   }
   return { type: "hit", entry };
->>>>>>> 865a48d4
 }
 
 function transformBookingForCalendar(
