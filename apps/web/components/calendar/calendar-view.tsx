--- conflicted
+++ resolved
@@ -1,15 +1,11 @@
 "use client";
 
 import { useState, useMemo, useEffect, useCallback } from "react";
-<<<<<<< HEAD
-import { useCalendar, type CalendarBooking } from "@/hooks/use-calendar";
-=======
 import {
   useCalendar,
   type CalendarBooking,
   type CalendarDataMeta,
 } from "@/hooks/use-calendar";
->>>>>>> 865a48d4
 import { useDragDrop } from "@/hooks/use-drag-drop";
 import { Skeleton } from "../ui/skeleton";
 
@@ -99,15 +95,12 @@
   });
 
   useEffect(() => {
-<<<<<<< HEAD
-=======
     if (meta) {
       onDataLoaded?.(meta);
     }
   }, [meta, onDataLoaded]);
 
   useEffect(() => {
->>>>>>> 865a48d4
     if (typeof window === "undefined") {
       return;
     }
