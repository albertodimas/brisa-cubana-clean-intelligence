"use client";

import { useState, useMemo, useEffect } from "react";
<<<<<<< HEAD
import { useCalendar, type CalendarBooking } from "@/hooks/use-calendar";
=======
import {
  useCalendar,
  type CalendarBooking,
  type CalendarDataMeta,
} from "@/hooks/use-calendar";
>>>>>>> 865a48d4
import { useDragDrop } from "@/hooks/use-drag-drop";
import { Skeleton } from "../ui/skeleton";

type CalendarWeekViewProps = {
  onBookingClick?: (booking: CalendarBooking) => void;
  onBookingReschedule?: (
    bookingId: string,
    newDate: string,
    originalScheduledAt: string,
  ) => void;
  onViewModePersist?: () => void;
<<<<<<< HEAD
=======
  onDataLoaded?: (meta: CalendarDataMeta) => void;
>>>>>>> 865a48d4
  initialDate?: Date;
  filters?: {
    status?: string;
    propertyId?: string;
    serviceId?: string;
    assignedStaffId?: string;
  };
  refreshToken?: number;
};

const DAYS_OF_WEEK = [
  "Domingo",
  "Lunes",
  "Martes",
  "Miércoles",
  "Jueves",
  "Viernes",
  "Sábado",
];

const STATUS_COLORS: Record<string, string> = {
  PENDING:
    "bg-yellow-100 text-yellow-800 border-yellow-300 dark:bg-yellow-900 dark:text-yellow-200 dark:border-yellow-700",
  CONFIRMED:
    "bg-blue-100 text-blue-800 border-blue-300 dark:bg-blue-900 dark:text-blue-200 dark:border-blue-700",
  IN_PROGRESS:
    "bg-purple-100 text-purple-800 border-purple-300 dark:bg-purple-900 dark:text-purple-200 dark:border-purple-700",
  COMPLETED:
    "bg-green-100 text-green-800 border-green-300 dark:bg-green-900 dark:text-green-200 dark:border-green-700",
  CANCELLED:
    "bg-red-100 text-red-800 border-red-300 dark:bg-red-900 dark:text-red-200 dark:border-red-700",
};

const STATUS_LABELS: Record<string, string> = {
  PENDING: "Pendiente",
  CONFIRMED: "Confirmada",
  IN_PROGRESS: "En curso",
  COMPLETED: "Completada",
  CANCELLED: "Cancelada",
};

const VIEW_MODE_STORAGE_KEY = "brisa-calendar-view-mode";
const MOBILE_BREAKPOINT_QUERY = "(max-width: 1023px)";

// Utility: Get start of week (Sunday)
function getStartOfWeek(date: Date): Date {
  const d = new Date(date);
  const day = d.getDay();
  const diff = d.getDate() - day;
  return new Date(d.setDate(diff));
}

// Utility: Get end of week (Saturday)
function getEndOfWeek(date: Date): Date {
  const start = getStartOfWeek(date);
  const end = new Date(start);
  end.setDate(start.getDate() + 6);
  return end;
}

export function CalendarWeekView({
  onBookingClick,
  onBookingReschedule,
  onViewModePersist,
<<<<<<< HEAD
=======
  onDataLoaded,
>>>>>>> 865a48d4
  initialDate = new Date(),
  filters,
  refreshToken = 0,
}: CalendarWeekViewProps) {
  const [currentWeekStart, setCurrentWeekStart] = useState(
    getStartOfWeek(initialDate),
  );
  const [isSingleColumn, setIsSingleColumn] = useState(() => {
    if (typeof window === "undefined") {
      return false;
    }
    return window.matchMedia("(max-width: 1023px)").matches;
  });
  const {
    state: dragState,
    handleDragStart,
    handleDragEnd,
    handleDragOver,
    handleDragLeave,
  } = useDragDrop();

  // Calculate date range for the week
  const { from, to } = useMemo(() => {
    const weekStart = new Date(currentWeekStart);
    weekStart.setHours(0, 0, 0, 0);

    const weekEnd = getEndOfWeek(currentWeekStart);
    weekEnd.setHours(23, 59, 59, 999);

    return {
      from: weekStart,
      to: weekEnd,
    };
  }, [currentWeekStart]);

  const { data, meta, isLoading, error } = useCalendar({
    from,
    to,
    ...filters,
    refreshToken,
  });

  useEffect(() => {
<<<<<<< HEAD
=======
    if (meta) {
      onDataLoaded?.(meta);
    }
  }, [meta, onDataLoaded]);

  useEffect(() => {
>>>>>>> 865a48d4
    if (typeof window === "undefined") {
      return;
    }
    const mediaQuery = window.matchMedia("(max-width: 640px)");
    const updateColumns = () => {
      setIsSingleColumn(mediaQuery.matches);
    };
    updateColumns();
    mediaQuery.addEventListener("change", updateColumns);
    return () => mediaQuery.removeEventListener("change", updateColumns);
  }, []);

  // Generate week days
  const weekDays = useMemo(() => {
    const days: Array<{
      date: Date;
      dateKey: string;
      dayName: string;
      isToday: boolean;
      bookings: CalendarBooking[];
    }> = [];

    const today = new Date();
    today.setHours(0, 0, 0, 0);

    for (let i = 0; i < 7; i++) {
      const date = new Date(currentWeekStart);
      date.setDate(currentWeekStart.getDate() + i);
      const dateKey = date.toISOString().split("T")[0] || "";
      const isToday = date.getTime() === today.getTime();

      days.push({
        date,
        dateKey,
        dayName: DAYS_OF_WEEK[date.getDay()],
        isToday,
        bookings: data?.bookingsByDate[dateKey] || [],
      });
    }

    return days;
  }, [currentWeekStart, data]);

  const handlePreviousWeek = () => {
    const newStart = new Date(currentWeekStart);
    newStart.setDate(newStart.getDate() - 7);
    setCurrentWeekStart(newStart);
  };

  const handleNextWeek = () => {
    const newStart = new Date(currentWeekStart);
    newStart.setDate(newStart.getDate() + 7);
    setCurrentWeekStart(newStart);
  };

  const handleToday = () => {
    setCurrentWeekStart(getStartOfWeek(new Date()));
  };

  useEffect(() => {
    if (typeof window === "undefined") {
      return;
    }
    const stored = window.localStorage.getItem(VIEW_MODE_STORAGE_KEY);
    if (stored !== "week") {
      window.localStorage.setItem(VIEW_MODE_STORAGE_KEY, "week");
      onViewModePersist?.();
    }
  }, [onViewModePersist]);

  useEffect(() => {
    if (typeof window === "undefined") {
      return;
    }
    const mediaQuery = window.matchMedia(MOBILE_BREAKPOINT_QUERY);
    const updateColumns = () => {
      setIsSingleColumn(mediaQuery.matches);
    };
    updateColumns();
    mediaQuery.addEventListener("change", updateColumns);
    return () => mediaQuery.removeEventListener("change", updateColumns);
  }, []);

  const weekRange = `${currentWeekStart.toLocaleDateString("es-ES", {
    day: "numeric",
    month: "short",
  })} - ${getEndOfWeek(currentWeekStart).toLocaleDateString("es-ES", {
    day: "numeric",
    month: "short",
    year: "numeric",
  })}`;

  if (error) {
    return (
      <div className="rounded-lg border border-red-200 bg-red-50 p-4 dark:border-red-800 dark:bg-red-950">
        <p className="text-sm text-red-800 dark:text-red-200">
          Error al cargar el calendario: {error}
        </p>
      </div>
    );
  }

  return (
    <div className="space-y-4">
      {/* Header */}
      <div className="flex flex-wrap items-center justify-between gap-4">
        <h2 className="text-2xl font-bold text-gray-900 dark:text-white">
          {weekRange}
        </h2>
        <div className="flex gap-2">
          <button
            onClick={handleToday}
            className="rounded-lg border border-gray-300 bg-white px-4 py-2 text-sm font-medium text-gray-700 hover:bg-gray-50 dark:border-brisa-700 dark:bg-brisa-900 dark:text-brisa-200 dark:hover:bg-brisa-800"
          >
            Hoy
          </button>
          <button
            onClick={handlePreviousWeek}
            className="rounded-lg border border-gray-300 bg-white px-3 py-2 text-gray-700 hover:bg-gray-50 dark:border-brisa-700 dark:bg-brisa-900 dark:text-brisa-200 dark:hover:bg-brisa-800"
            aria-label="Semana anterior"
          >
            <svg
              className="h-5 w-5"
              fill="none"
              stroke="currentColor"
              viewBox="0 0 24 24"
            >
              <path
                strokeLinecap="round"
                strokeLinejoin="round"
                strokeWidth={2}
                d="M15 19l-7-7 7-7"
              />
            </svg>
          </button>
          <button
            onClick={handleNextWeek}
            className="rounded-lg border border-gray-300 bg-white px-3 py-2 text-gray-700 hover:bg-gray-50 dark:border-brisa-700 dark:bg-brisa-900 dark:text-brisa-200 dark:hover:bg-brisa-800"
            aria-label="Semana siguiente"
          >
            <svg
              className="h-5 w-5"
              fill="none"
              stroke="currentColor"
              viewBox="0 0 24 24"
            >
              <path
                strokeLinecap="round"
                strokeLinejoin="round"
                strokeWidth={2}
                d="M9 5l7 7-7 7"
              />
            </svg>
          </button>
        </div>
      </div>

      {/* Summary Stats */}
      {data && (
        <div className="grid gap-4 sm:grid-cols-3">
          <div className="rounded-lg border border-gray-200 bg-white p-4 dark:border-brisa-700 dark:bg-brisa-900">
            <p className="text-sm text-gray-600 dark:text-brisa-300">
              Reservas esta Semana
            </p>
            <p className="text-2xl font-bold text-gray-900 dark:text-white">
              {data.summary.totalBookings}
            </p>
          </div>
          <div className="rounded-lg border border-gray-200 bg-white p-4 dark:border-brisa-700 dark:bg-brisa-900">
            <p className="text-sm text-gray-600 dark:text-brisa-300">
              Confirmadas
            </p>
            <p className="text-2xl font-bold text-blue-600 dark:text-blue-400">
              {data.summary.statusCounts.CONFIRMED || 0}
            </p>
          </div>
          <div className="rounded-lg border border-gray-200 bg-white p-4 dark:border-brisa-700 dark:bg-brisa-900">
            <p className="text-sm text-gray-600 dark:text-brisa-300">
              Ingresos
            </p>
            <p className="text-2xl font-bold text-green-600 dark:text-green-400">
              ${data.summary.totalRevenue}
            </p>
          </div>
        </div>
      )}

      {/* Week Grid */}
      <div
        className={`grid gap-4 ${isSingleColumn ? "grid-cols-1" : "lg:grid-cols-7"}`}
      >
        {isLoading
          ? Array.from({ length: 7 }).map((_, i) => (
              <div
                key={i}
                className="rounded-lg border border-gray-200 bg-white p-4 dark:border-brisa-700 dark:bg-brisa-900"
              >
                <Skeleton className="mb-2 h-6 w-24" />
                <Skeleton className="mb-2 h-4 w-16" />
                <Skeleton className="mb-2 h-20 w-full" />
                <Skeleton className="h-20 w-full" />
              </div>
            ))
          : weekDays.map((day) => (
              <div
                key={day.dateKey}
                data-testid="calendar-week-gridcell"
                data-date-key={day.dateKey}
                onDragOver={(event) => {
                  event.preventDefault();
                  handleDragOver(day.dateKey);
                }}
                onDragLeave={handleDragLeave}
                onDrop={(event) => {
                  event.preventDefault();
                  if (
                    dragState.draggedItemId &&
                    dragState.draggedItemData &&
                    onBookingReschedule
                  ) {
                    onBookingReschedule(
                      dragState.draggedItemId,
                      day.dateKey,
                      dragState.draggedItemData,
                    );
                  }
                  handleDragEnd();
                }}
                className={`min-h-96 rounded-lg border p-4 transition-colors ${
                  day.isToday
                    ? "border-blue-400 bg-blue-50 dark:border-blue-600 dark:bg-blue-950"
                    : "border-gray-200 bg-white dark:border-brisa-700 dark:bg-brisa-900"
                } ${
                  dragState.dropTargetId === day.dateKey && dragState.isDragging
                    ? "ring-2 ring-blue-500 ring-offset-2"
                    : ""
                }`}
              >
                {/* Day Header */}
                <div className="mb-4 border-b border-gray-200 pb-2 dark:border-brisa-700">
                  <p className="text-sm font-medium text-gray-600 dark:text-brisa-300">
                    {day.dayName}
                  </p>
                  <p
                    className={`text-2xl font-bold ${
                      day.isToday
                        ? "text-blue-600 dark:text-blue-400"
                        : "text-gray-900 dark:text-white"
                    }`}
                  >
                    {day.date.getDate()}
                  </p>
                  {day.bookings.length > 0 && (
                    <p className="text-xs text-gray-500 dark:text-brisa-400">
                      {day.bookings.length}{" "}
                      {day.bookings.length === 1 ? "reserva" : "reservas"}
                    </p>
                  )}
                </div>

                {/* Bookings List */}
                <div className="space-y-2">
                  {day.bookings.length === 0 ? (
                    <p className="text-sm text-gray-400 dark:text-brisa-500">
                      Sin reservas
                    </p>
                  ) : (
                    day.bookings.map((booking) => {
                      const scheduledTime = new Date(
                        booking.scheduledAt,
                      ).toLocaleTimeString("es-ES", {
                        hour: "2-digit",
                        minute: "2-digit",
                      });

                      return (
                        <button
                          key={booking.id}
                          data-booking-id={booking.id}
                          data-booking-status={booking.status}
                          onClick={() => onBookingClick?.(booking)}
                          draggable={
                            onBookingReschedule !== undefined &&
                            booking.status !== "COMPLETED" &&
                            booking.status !== "CANCELLED"
                          }
                          onDragStart={(event) => {
                            event.stopPropagation();
                            handleDragStart(booking.id, booking.scheduledAt);
                          }}
                          onDragEnd={(event) => {
                            event.stopPropagation();
                            handleDragEnd();
                          }}
                          className={`w-full rounded-lg border p-3 text-left transition-all hover:shadow-md ${
                            STATUS_COLORS[booking.status] ||
                            STATUS_COLORS.PENDING
                          } ${
                            dragState.draggedItemId === booking.id
                              ? "opacity-50 cursor-grabbing"
                              : onBookingReschedule !== undefined &&
                                  booking.status !== "COMPLETED" &&
                                  booking.status !== "CANCELLED"
                                ? "cursor-grab"
                                : ""
                          }`}
                        >
                          {/* Time */}
                          <p className="mb-1 text-xs font-semibold">
                            {scheduledTime}
                          </p>

                          {/* Service Name */}
                          <p className="mb-1 truncate font-medium">
                            {booking.service.name}
                          </p>

                          {/* Property */}
                          <p className="mb-1 truncate text-xs opacity-90">
                            📍 {booking.property.label}
                          </p>

                          {/* Customer */}
                          <p className="mb-1 truncate text-xs opacity-90">
                            👤{" "}
                            {booking.customer.fullName ||
                              booking.customer.email}
                          </p>

                          {/* Status Badge */}
                          <span className="mt-1 inline-block rounded-full px-2 py-0.5 text-xs font-medium opacity-75">
                            {STATUS_LABELS[booking.status] || booking.status}
                          </span>
                        </button>
                      );
                    })
                  )}
                </div>
              </div>
            ))}
      </div>
    </div>
  );
}<|MERGE_RESOLUTION|>--- conflicted
+++ resolved
@@ -1,15 +1,11 @@
 "use client";
 
 import { useState, useMemo, useEffect } from "react";
-<<<<<<< HEAD
-import { useCalendar, type CalendarBooking } from "@/hooks/use-calendar";
-=======
 import {
   useCalendar,
   type CalendarBooking,
   type CalendarDataMeta,
 } from "@/hooks/use-calendar";
->>>>>>> 865a48d4
 import { useDragDrop } from "@/hooks/use-drag-drop";
 import { Skeleton } from "../ui/skeleton";
 
@@ -21,10 +17,7 @@
     originalScheduledAt: string,
   ) => void;
   onViewModePersist?: () => void;
-<<<<<<< HEAD
-=======
   onDataLoaded?: (meta: CalendarDataMeta) => void;
->>>>>>> 865a48d4
   initialDate?: Date;
   filters?: {
     status?: string;
@@ -89,10 +82,7 @@
   onBookingClick,
   onBookingReschedule,
   onViewModePersist,
-<<<<<<< HEAD
-=======
   onDataLoaded,
->>>>>>> 865a48d4
   initialDate = new Date(),
   filters,
   refreshToken = 0,
@@ -136,15 +126,12 @@
   });
 
   useEffect(() => {
-<<<<<<< HEAD
-=======
     if (meta) {
       onDataLoaded?.(meta);
     }
   }, [meta, onDataLoaded]);
 
   useEffect(() => {
->>>>>>> 865a48d4
     if (typeof window === "undefined") {
       return;
     }
