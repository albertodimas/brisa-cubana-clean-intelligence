--- conflicted
+++ resolved
@@ -20,14 +20,11 @@
 
 const VIEW_MODE_STORAGE_KEY = "brisa-calendar-view-mode";
 const MOBILE_BREAKPOINT_QUERY = "(max-width: 1023px)";
-<<<<<<< HEAD
-=======
 const CACHE_MISS_REASON_LABELS: Record<string, string> = {
   expired: "cache expirada",
   not_found: "sin entrada en cache",
   disabled: "cache desactivada",
 };
->>>>>>> 865a48d4
 
 const getStoredViewMode = () => {
   if (typeof window === "undefined") {
@@ -102,10 +99,7 @@
   const router = useRouter();
   const statusClearRef = useRef<ReturnType<typeof setTimeout> | null>(null);
   const hasLoggedInitialViewRef = useRef(false);
-<<<<<<< HEAD
-=======
   const lastDataEventSignatureRef = useRef<string | null>(null);
->>>>>>> 865a48d4
   type StatusDebugType = "success" | "error" | "loading" | "idle";
 
   const updateStatusDebug = (type: StatusDebugType, message: string) => {
@@ -219,8 +213,6 @@
     [buildFilterSnapshot],
   );
 
-<<<<<<< HEAD
-=======
   const handleCalendarDataLoaded = useCallback(
     (meta: CalendarDataMeta) => {
       setDataMeta(meta);
@@ -245,7 +237,6 @@
     [buildFilterSnapshot],
   );
 
->>>>>>> 865a48d4
   useEffect(() => {
     return () => {
       if (statusClearRef.current) {
@@ -622,10 +613,7 @@
           onBookingClick={handleBookingClick}
           onBookingReschedule={handleBookingReschedule}
           onViewModePersist={() => setViewModeWithSource("week", "user")}
-<<<<<<< HEAD
-=======
           onDataLoaded={handleCalendarDataLoaded}
->>>>>>> 865a48d4
           filters={filters}
           refreshToken={calendarRefreshToken}
         />
