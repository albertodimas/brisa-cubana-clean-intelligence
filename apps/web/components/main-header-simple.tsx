"use client";

import { useState, useEffect } from "react";
import type { Route } from "next";
import type { UrlObject } from "url";
import Link from "next/link";
import { BrandLogo } from "@/components/branding/logo";
import { ThemeToggle } from "@/components/ui/theme-toggle";

type NavigationItem = {
  name: string;
  href: Route | UrlObject;
};

const navigation: readonly NavigationItem[] = [
<<<<<<< HEAD
  { name: "Servicios", href: { pathname: "/", hash: "servicios" } },
  { name: "Portal", href: { pathname: "/", hash: "portal" } },
  { name: "Testimonios", href: { pathname: "/", hash: "testimonios" } },
=======
  { name: "Servicios", href: { pathname: "/servicios" } },
  { name: "Precios", href: { pathname: "/", hash: "precios" } },
  { name: "Soporte", href: { pathname: "/soporte" } },
>>>>>>> 38c7ba78
  { name: "FAQ", href: { pathname: "/", hash: "faq" } },
  { name: "Portal Privado (Beta)", href: "/clientes" },
  { name: "Legales", href: { pathname: "/terminos" } },
  { name: "Contacto", href: { pathname: "/", hash: "contacto" } },
];

export function MainHeaderSimple() {
  const [scrolled, setScrolled] = useState(false);

  useEffect(() => {
    const handleScroll = () => {
      setScrolled(window.scrollY > 10);
    };

    window.addEventListener("scroll", handleScroll);
    return () => window.removeEventListener("scroll", handleScroll);
  }, []);

  return (
    <header
      className={`fixed top-0 left-0 right-0 z-40 transition-all duration-300 ${
        scrolled
          ? "bg-white/90 dark:bg-brisa-950/95 backdrop-blur-md shadow-lg shadow-brisa-800/10"
          : "bg-gradient-to-b from-black/10 via-black/0 to-transparent"
      }`}
    >
      <nav
        className="mx-auto flex max-w-7xl items-center justify-between px-4 sm:px-6 lg:px-8 py-4"
        aria-label="Global"
      >
        <div className="flex lg:flex-1">
          <BrandLogo
            showWordmark
            invert={!scrolled}
            className="-m-1.5 p-1.5 pl-0"
            contentClassName="group"
          />
        </div>

        <div className="hidden lg:flex lg:gap-x-8">
          {navigation.map((item) => (
            <Link
              key={item.name}
              href={item.href}
              className={`text-sm font-semibold leading-6 transition-colors hover:text-[#1ecad3] dark:hover:text-[#7adfe9] ${
                scrolled
                  ? "text-[#0d2944] dark:text-white"
                  : "text-white dark:text-white"
              }`}
            >
              {item.name}
            </Link>
          ))}
        </div>

        <div className="hidden lg:flex lg:flex-1 lg:justify-end lg:gap-x-4 lg:items-center">
          <ThemeToggle />
          <Link
            href="/login"
            className={`text-sm font-semibold leading-6 transition-colors ${
              scrolled
                ? "text-[#0d2944] dark:text-white hover:text-[#1ecad3] dark:hover:text-[#7adfe9]"
                : "text-white hover:text-[#a8f5f8]"
            }`}
          >
            Iniciar sesión <span aria-hidden="true">&rarr;</span>
          </Link>
          <Link
            href={{ pathname: "/", hash: "contacto" }}
            className="rounded-full bg-[#0d2944] px-4 py-2 text-sm font-semibold text-white shadow-lg shadow-[#0d294433] hover:bg-[#11466d] hover:shadow-xl hover:shadow-[#0d29444d] transition-all"
          >
            Solicitar cotización
          </Link>
        </div>
      </nav>
    </header>
  );
}<|MERGE_RESOLUTION|>--- conflicted
+++ resolved
@@ -13,15 +13,9 @@
 };
 
 const navigation: readonly NavigationItem[] = [
-<<<<<<< HEAD
-  { name: "Servicios", href: { pathname: "/", hash: "servicios" } },
-  { name: "Portal", href: { pathname: "/", hash: "portal" } },
-  { name: "Testimonios", href: { pathname: "/", hash: "testimonios" } },
-=======
   { name: "Servicios", href: { pathname: "/servicios" } },
   { name: "Precios", href: { pathname: "/", hash: "precios" } },
   { name: "Soporte", href: { pathname: "/soporte" } },
->>>>>>> 38c7ba78
   { name: "FAQ", href: { pathname: "/", hash: "faq" } },
   { name: "Portal Privado (Beta)", href: "/clientes" },
   { name: "Legales", href: { pathname: "/terminos" } },
